--- conflicted
+++ resolved
@@ -297,14 +297,12 @@
     "nutanix": "Nutanix",
 }
 
-<<<<<<< HEAD
 MATCH_COMMUNITY_SCOPE_MAP = {"transitive": "transitive", "non_transitive": "non-transitive"}
-=======
+
 ROUTE_MAP_METRIC_TYPE_MAP = {
     "type1": "ospf-type1",
     "ospf_type1": "ospf-type1",
     "type2": "ospf-type2",
     "ospf_type2": "ospf-type2",
     "": "",
-}
->>>>>>> 7ead06fa
+}